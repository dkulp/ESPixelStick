--- conflicted
+++ resolved
@@ -71,11 +71,9 @@
 const char CONFIG_FILE[] = "/config.json";
 
 ESPAsyncE131        e131(10);       // ESPAsyncE131 with X buffers
-<<<<<<< HEAD
 ESPAsyncZCPP        zcpp(10);       // ESPAsyncZCPP with X buffers
-=======
 FPPDiscovery        fppDiscovery(VERSION);   // FPP Discovery Listener
->>>>>>> f1ae81f0
+
 config_t            config;         // Current configuration
 uint32_t            *seqError;      // Sequence error tracking for each universe
 uint32_t            *seqZCPPError;  // Sequence error tracking for each universe
