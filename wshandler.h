/*
* ESPixelStick.h
*
* Project: ESPixelStick - An ESP8266 and E1.31 based pixel driver
* Copyright (c) 2016 Shelby Merrick
* http://www.forkineye.com
*
*  This program is provided free for you to use in any way that you wish,
*  subject to the laws and regulations where you are using it.  Due diligence
*  is strongly suggested before using this code.  Please give credit where due.
*
*  The Author makes no warranty of any kind, express or implied, with regard
*  to this program or the documentation contained in this document.  The
*  Author shall not be liable in any event for incidental or consequential
*  damages in connection with, or arising out of, the furnishing, performance
*  or use of these programs.
*
*/

#ifndef WSHANDLER_H_
#define WSHANDLER_H_

/* 
  Packet Commands
    E1 - Get Elements

    G1 - Get Config
    G2 - Get Config Status
    
    T0 - Disable Testing
    T1 - Static Testing

    S1 - Set Network Config
    S2 - Set Device Config

    X1 - Get RSSI
    X2 - Get E131 Status
    X6 - Reboot
*/

EFUpdate efupdate;

void procX(uint8_t *data, AsyncWebSocketClient *client) {
    switch (data[1]) {
        case '1':
            client->text("X1" + (String)WiFi.RSSI());
            break;
        case '2': {
            uint32_t seqErrors = 0;
            for (int i = 0; i < ((uniLast + 1) - config.universe); i++)
                seqErrors =+ seqError[i];

            client->text("X2" + (String)config.universe + ":" +
                    (String)uniLast + ":" +
                    (String)e131.stats.num_packets + ":" +
                    (String)seqErrors + ":" +
                    (String)e131.stats.packet_errors);
            break;
        }
        case '6':  // Init 6 baby, reboot!
            reboot = true;
    }
}

void procE(uint8_t *data, AsyncWebSocketClient *client) {
    switch (data[1]) {
        case '1':
            // Create buffer and root object
            DynamicJsonBuffer jsonBuffer;
            JsonObject &json = jsonBuffer.createObject();

#if defined (ESPS_MODE_PIXEL)
            // Pixel Types
            JsonObject &p_type = json.createNestedObject("p_type");
            p_type["WS2811 800kHz"] = static_cast<uint8_t>(PixelType::WS2811);
            p_type["GE Color Effects"] = static_cast<uint8_t>(PixelType::GECE);

            // Pixel Colors
            JsonObject &p_color = json.createNestedObject("p_color");
            p_color["RGB"] = static_cast<uint8_t>(PixelColor::RGB);
            p_color["GRB"] = static_cast<uint8_t>(PixelColor::GRB);
            p_color["BRG"] = static_cast<uint8_t>(PixelColor::BRG);
            p_color["RBG"] = static_cast<uint8_t>(PixelColor::RBG);
            p_color["GBR"] = static_cast<uint8_t>(PixelColor::GBR);
            p_color["BGR"] = static_cast<uint8_t>(PixelColor::BGR);

#elif defined (ESPS_MODE_SERIAL)
            // Serial Protocols
            JsonObject &s_proto = json.createNestedObject("s_proto");
            s_proto["DMX512"] = static_cast<uint8_t>(SerialType::DMX512);
            s_proto["Renard"] = static_cast<uint8_t>(SerialType::RENARD);

            // Serial Baudrates
            JsonObject &s_baud = json.createNestedObject("s_baud");
            s_baud["38400"] = static_cast<uint32_t>(BaudRate::BR_38400);
            s_baud["57600"] = static_cast<uint32_t>(BaudRate::BR_57600);
            s_baud["115200"] = static_cast<uint32_t>(BaudRate::BR_115200);
            s_baud["230400"] = static_cast<uint32_t>(BaudRate::BR_230400);
            s_baud["250000"] = static_cast<uint32_t>(BaudRate::BR_250000);
            s_baud["460800"] = static_cast<uint32_t>(BaudRate::BR_460800);
#endif

            String response;
            json.printTo(response);
            client->text("E1" + response);
            break;
    }
}

void procG(uint8_t *data, AsyncWebSocketClient *client) {
    switch (data[1]) {
        case '1': {
            String response;
            serializeConfig(response, false, true);
            client->text("G1" + response);
            break;
        }
        case '2':
            // Create buffer and root object
            DynamicJsonBuffer jsonBuffer;
            JsonObject &json = jsonBuffer.createObject();

            json["ssid"] = (String)WiFi.SSID();
            json["ip"] = WiFi.localIP().toString();
            json["mac"] = getMacAddress();
            json["version"] = (String)VERSION;
            json["testing"] = static_cast<uint8_t>(config.testmode);

            String response;
            json.printTo(response);
            client->text("G2" + response);
            break;
    }
}

void procS(uint8_t *data, AsyncWebSocketClient *client) {
    DynamicJsonBuffer jsonBuffer;
    JsonObject &json = jsonBuffer.parseObject(reinterpret_cast<char*>(data + 2));
    if (!json.success()) {
        LOG_PORT.println(F("*** procS(): Parse Error ***"));
        LOG_PORT.println(reinterpret_cast<char*>(data));
        return;
    }

    switch (data[1]) {
        case '1':   // Set Network Config
            dsNetworkConfig(json);
            saveConfig();
            client->text("S1");
            break;
        case '2':   // Set Device Config
            dsDeviceConfig(json);
            saveConfig();
            client->text("S2");
            break;
    }
}

/*
enum class TestMode : uint8_t {
    DISABLED,
    STATIC,
    CHASE,
    RAINBOW,
    VIEW_STREAM
};
*/

void procT(uint8_t *data, AsyncWebSocketClient *client) {
    
    switch(data[1]) {
        case '0':
            config.testmode = TestMode::DISABLED;
            //clear whole string
#if defined(ESPS_MODE_PIXEL)
          for(int y =0; y < config.channel_count; y++) pixels.setValue(y, 0);
#elif defined(ESPS_MODE_SERIAL)
          for(int y =0; y < config.channel_count; y++) serial.setValue(y, 0);
#endif
            break;
<<<<<<< HEAD
        case '1': {
=======
        case '1': {//static color
>>>>>>> b611bf9e
            config.testmode = TestMode::STATIC;
            testing.step = 0;
            DynamicJsonBuffer jsonBuffer;
            JsonObject &json = jsonBuffer.parseObject(reinterpret_cast<char*>(data + 2));

            testing.r = json["r"];
            testing.g = json["g"];
            testing.b = json["b"];
            break;
        }
<<<<<<< HEAD
        case '4': {
#if defined(ESPS_MODE_PIXEL)
            client->binary(pixels.getData(),config.channel_count);
#elif defined(ESPS_MODE_SERIAL)
            client->binary(serial.getData(),config.channel_count);
#endif
            break;
        }
=======
        case '2': {//chase
            config.testmode = TestMode::CHASE;
            testing.step = 0;
            DynamicJsonBuffer jsonBuffer;
            JsonObject &json = jsonBuffer.parseObject(reinterpret_cast<char*>(data + 2));

            testing.r = json["r"];
            testing.g = json["g"];
            testing.b = json["b"];
        
          break;
        }
        case '3': //rainbow
            config.testmode = TestMode::RAINBOW;
            testing.step = 0;
          break;
>>>>>>> b611bf9e
    }
}

void handle_fw_upload(AsyncWebServerRequest *request, String filename,
        size_t index, uint8_t *data, size_t len, bool final) {
    if (!index) {
        WiFiUDP::stopAll();
        LOG_PORT.print(F("* Upload Started: "));
        LOG_PORT.println(filename.c_str());
        efupdate.begin();
    }

    if (!efupdate.process(data, len)) {
        LOG_PORT.print(F("*** UPDATE ERROR: "));
        LOG_PORT.println(String(efupdate.getError()));
    }

    if (efupdate.hasError())
        request->send(200, "text/plain", "Update Error: " +
                String(efupdate.getError()));

    if (final) {
        LOG_PORT.println(F("* Upload Finished."));
        efupdate.end();
        SPIFFS.begin();
        saveConfig();
        reboot = true;
    }
}

void wsEvent(AsyncWebSocket *server, AsyncWebSocketClient *client,
        AwsEventType type, void * arg, uint8_t *data, size_t len) {
    switch (type) {
        case WS_EVT_DATA: {
            AwsFrameInfo *info = static_cast<AwsFrameInfo*>(arg);
            if (info->opcode == WS_TEXT) {
                switch (data[0]) {
                    case 'X':
                        procX(data, client);
                        break;
                    case 'E':
                        procE(data, client);
                        break;
                    case 'G':
                        procG(data, client);
                        break;
                    case 'S':
                        procS(data, client);
                        break;
                    case 'T':
                        procT(data, client);
                        break;
                }
            } else {
                LOG_PORT.println(F("-- binary message --"));
            }
            break;
        }
        case WS_EVT_CONNECT:
            LOG_PORT.print(F("* WS Connect - "));
            LOG_PORT.println(client->id());
            break;
        case WS_EVT_DISCONNECT:
            LOG_PORT.print(F("* WS Disconnect - "));
            LOG_PORT.println(client->id());
            break;
        case WS_EVT_ERROR:
            LOG_PORT.println(F("** WS ERROR **"));
            break;
    }
}

#endif /* ESPIXELSTICK_H_ */<|MERGE_RESOLUTION|>--- conflicted
+++ resolved
@@ -178,11 +178,8 @@
           for(int y =0; y < config.channel_count; y++) serial.setValue(y, 0);
 #endif
             break;
-<<<<<<< HEAD
-        case '1': {
-=======
+
         case '1': {//static color
->>>>>>> b611bf9e
             config.testmode = TestMode::STATIC;
             testing.step = 0;
             DynamicJsonBuffer jsonBuffer;
@@ -193,8 +190,23 @@
             testing.b = json["b"];
             break;
         }
-<<<<<<< HEAD
-        case '4': {
+        case '2': {//chase
+            config.testmode = TestMode::CHASE;
+            testing.step = 0;
+            DynamicJsonBuffer jsonBuffer;
+            JsonObject &json = jsonBuffer.parseObject(reinterpret_cast<char*>(data + 2));
+
+            testing.r = json["r"];
+            testing.g = json["g"];
+            testing.b = json["b"];
+        
+          break;
+        }
+        case '3': //rainbow
+            config.testmode = TestMode::RAINBOW;
+            testing.step = 0;
+          break;
+        case '4': {//view stream
 #if defined(ESPS_MODE_PIXEL)
             client->binary(pixels.getData(),config.channel_count);
 #elif defined(ESPS_MODE_SERIAL)
@@ -202,24 +214,6 @@
 #endif
             break;
         }
-=======
-        case '2': {//chase
-            config.testmode = TestMode::CHASE;
-            testing.step = 0;
-            DynamicJsonBuffer jsonBuffer;
-            JsonObject &json = jsonBuffer.parseObject(reinterpret_cast<char*>(data + 2));
-
-            testing.r = json["r"];
-            testing.g = json["g"];
-            testing.b = json["b"];
-        
-          break;
-        }
-        case '3': //rainbow
-            config.testmode = TestMode::RAINBOW;
-            testing.step = 0;
-          break;
->>>>>>> b611bf9e
     }
 }
 
