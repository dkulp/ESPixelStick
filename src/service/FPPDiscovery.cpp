/*
* c_FPPDiscovery.cpp

* Copyright (c) 2020 Shelby Merrick
* http://www.forkineye.com
*
*  This program is provided free for you to use in any way that you wish,
*  subject to the laws and regulations where you are using it.  Due diligence
*  is strongly suggested before using this code.  Please give credit where due.
*
*  The Author makes no warranty of any kind, express or implied, with regard
*  to this program or the documentation contained in this document.  The
*  Author shall not be liable in any event for incidental or consequential
*  damages in connection with, or arising out of, the furnishing, performance
*  or use of these programs.
*
*/

#include "FPPDiscovery.h"

#include <SD.h>
#include <Int64String.h>

extern const String VERSION;

#ifdef ARDUINO_ARCH_ESP32
<<<<<<< HEAD
#   define SD_CARD_DATA_PIN     5
#   define SD_OPEN_WRITEFLAGS   "rw"
#   define FPP_TYPE_ID          0xC3
#   define FPP_VARIANT_NAME     "ESPixelStick-ESP32"
#   define GET_HOST_NAME        WiFi.getHostname()

#   define SD_CARD_MISO_PIN    19
#   define SD_CARD_MOSI_PIN    23 
#   define SD_CARD_CLK_PIN     18
#   define SD_CARD_CS_PIN      4

=======
#define SD_CARD_PIN 5
#define SD_OPEN_WRITEFLAGS   "w"
#define FPP_TYPE_ID 0xC3
#define FPP_VARIANT_NAME "ESPixelStick-ESP32"
#define GET_HOST_NAME WiFi.getHostname()
>>>>>>> 7d432329
#else
#   define SD_CARD_DATA_PIN     D8
#   define SD_CARD_CS_PIN       SD_CARD_DATA_PIN
#   define SD_OPEN_WRITEFLAGS   sdfat::O_READ | sdfat::O_WRITE | sdfat::O_CREAT | sdfat::O_TRUNC
#   define FPP_TYPE_ID          0xC2
#   define FPP_VARIANT_NAME     "ESPixelStick-ESP8266"
#   define GET_HOST_NAME        WiFi.hostname().c_str()
#endif


//-----------------------------------------------------------------------------
typedef union
{
    struct
    {
        uint8_t  header[4];  //FPPD
        uint8_t  packet_type;
        uint16_t data_len;
    } __attribute__ ((packed));
    uint8_t raw[301];
} FPPPacket;

typedef union
{
    struct
    {
        uint8_t  header[4];  //FPPD
        uint8_t  packet_type;
        uint16_t data_len;
        uint8_t  ping_version;
        uint8_t  ping_subtype;
        uint8_t  ping_hardware;
        uint16_t versionMajor;
        uint16_t versionMinor;
        uint8_t  operatingMode;
        uint8_t  ipAddress[4];
        char  hostName[65];
        char  version[41];
        char  hardwareType[41];
        char  ranges[121];
    } __attribute__ ((packed));
    uint8_t raw[301];
} FPPPingPacket;
typedef union
{
    struct
    {
        uint8_t  header[4];  //FPPD
        uint8_t  packet_type;
        uint16_t data_len;
        uint8_t sync_action;
        uint8_t sync_type;
        uint32_t frame_number;
        float  seconds_elapsed;
        char filename[250];
    } __attribute__ ((packed));
    uint8_t raw[301];
} FPPMultiSyncPacket;


struct FSEQHeader {
    uint8_t header[4];
    uint16_t dataOffset;
    uint8_t minorVersion;
    uint8_t majorVersion;
    uint16_t headerLen;
    uint32_t channelCount;
    uint32_t TotalNumberOfFramesInSequence;
    uint8_t stepTime;
    uint8_t flags;
    uint8_t compressionType;
    uint8_t numCompressedBlocks;
    uint8_t numSparseRanges;
    uint8_t flags2;
    uint64_t id;
} __attribute__ ((packed));

//-----------------------------------------------------------------------------
c_FPPDiscovery::c_FPPDiscovery () 
{
    // DEBUG_START;
    // DEBUG_END;
}



//-----------------------------------------------------------------------------
void c_FPPDiscovery::begin ()
{
<<<<<<< HEAD
=======
    /*
    #define TFT_MISO            22
    #define TFT_MOSI            19
    #define TFT_SCLK            21
    #define TFT_CS              SD_CARD_PIN
    SPI.begin(TFT_SCLK, TFT_MISO, TFT_MOSI, TFT_CS);
    */

    outputBuffer = BufferStart;
    outputBufferSize = BufferSize;
    isRemoteRunning = false;
    fseqName = "";
    
    inFileUpload = false;
    hasSDStorage = false;
    
>>>>>>> 7d432329
    // DEBUG_START;

    do // once
    {
        StopPlaying ();

        inFileUpload = false;
        hasSDStorage = false;

        // delay (100);

        IPAddress address = IPAddress (239, 70, 80, 80);

        // Try to listen to the broadcast port
        if (!udp.listen (FPP_DISCOVERY_PORT))
        {
            LOG_PORT.println (String (F ("FPPDiscovery FAILED to subscribed to broadcast messages")));
            break;
        }
        LOG_PORT.println (String (F ("FPPDiscovery subscribed to broadcast")));

        if (!udp.listenMulticast (address, FPP_DISCOVERY_PORT))
        {
            LOG_PORT.println (String (F ("FPPDiscovery FAILED to subscribed to multicast messages")));
            break;
        }
        LOG_PORT.println (String (F ("FPPDiscovery subscribed to multicast: ")) + address.toString ());
        udp.onPacket (std::bind (&c_FPPDiscovery::ProcessReceivedUdpPacket, this, std::placeholders::_1));

        SPI.begin (SD_CARD_CLK_PIN, SD_CARD_MISO_PIN, SD_CARD_MOSI_PIN, SD_CARD_CS_PIN);

        if (!SD.begin (SD_CARD_CS_PIN))
        {
            LOG_PORT.println (String (F ("FPPDiscovery: No SD card")));
            break;
        }

        hasSDStorage = true;

        DescribeSdCardToUser ();

    } while (false);

    sendPingPacket ();

    // DEBUG_END;
} // begin

//-----------------------------------------------------------------------------
void c_FPPDiscovery::DescribeSdCardToUser ()
{
    // DEBUG_START;

    String BaseMessage = F ("*** Found SD Card - Type: ");

#ifdef ARDUINO_ARCH_ESP32
    switch (SD.cardType ())
    {
        case CARD_NONE:
        {
            hasSDStorage = false;
            BaseMessage += F ("NONE");
            break;
        }

        case CARD_MMC:
        {
            BaseMessage += F ("MMC");
            break;
        }

        case CARD_SD:
        {
            BaseMessage += F ("SD");
            break;
        }

        case CARD_SDHC:
        {
            BaseMessage += F ("SDHC");
            break;
        }

        default:
        {
            BaseMessage += F ("Unknown");
            break;
        }
    } // switch (SD.cardType ())
#else
    switch (SD.type ())
    {
        case sdfat::SD_CARD_TYPE_SD1:
        {
            BaseMessage += F ("SD1");
            break;
        }
        case sdfat::SD_CARD_TYPE_SD2:
        {
            BaseMessage += F ("SD2");
            break;
        }
        case sdfat::SD_CARD_TYPE_SDHC:
        {
            BaseMessage += F ("SDHC");
            break;
        }
        default:
        {
            BaseMessage += F ("Unknown");
            break;
        }
    } // switch (SD.type ())
#endif

    LOG_PORT.println (BaseMessage);

    uint64_t cardSize = SD.cardSize () / (1024 * 1024);
    LOG_PORT.println (String(F("SD Card Size: ")) + int64String(cardSize) + "MB");

    File root = SD.open ("/");

    printDirectory (root, 0);

    // DEBUG_END;

} // DescribeSdCardToUser

//-----------------------------------------------------------------------------
void c_FPPDiscovery::printDirectory (File dir, int numTabs)
{
    while (true)
    {
        File entry = dir.openNextFile ();

        if (!entry)
        {
            // no more files
            break;
        }
        for (uint8_t i = 0; i < numTabs; i++)
        {
            Serial.print ('\t');
        }
        Serial.print (entry.name ());
        if (entry.isDirectory ())
        {
            Serial.println ("/");
            printDirectory (entry, numTabs + 1);
        }
        else
        {
            // files have sizes, directories do not
            Serial.print ("\t\t");
            Serial.println (entry.size (), DEC);
        }
        entry.close ();
    }
} // printDirectory

//-----------------------------------------------------------------------------
void c_FPPDiscovery::Process ()
{
    // DEBUG_START;
#ifdef foo
    if (isRemoteRunning)
    {
        uint32_t frame = (millis () - fseqStartMillis) / frameStepTime;
        if (frame != fseqCurrentFrame)
        {
            uint32_t pos = dataOffset + channelsPerFrame * frame;
            fseqFile.seek (pos);
            int toRead = channelsPerFrame > outputBufferSize ? outputBufferSize : channelsPerFrame;

            fseqFile.read (outputBuffer, toRead);
            //LOG_PORT.printf("New Frame!   Old: %d     New:  %d      Offset: %d\n", fseqCurrentFrameId, frame, pos);
            fseqCurrentFrame = frame;
        }
    }
#endif // def foo
    // DEBUG_END;
} // Process

uint64_t read64 (uint8_t* buf, int idx) {
    uint32_t r1 = (int)(buf[idx + 3]) << 24;
    r1 |= (int)(buf[idx + 2]) << 16;
    r1 |= (int)(buf[idx + 1]) << 8;
    r1 |= (int)(buf[idx]);

    uint32_t r2 = (int)(buf[idx + 7]) << 24;
    r2 |= (int)(buf[idx + 6]) << 16;
    r2 |= (int)(buf[idx + 5]) << 8;
    r2 |= (int)(buf[idx + 4]);
    uint64_t r = r2;
    r <<= 32;
    r |= r1;
    return r;
}
uint32_t read32 (uint8_t* buf, int idx) {
    uint32_t r = (int)(buf[idx + 3]) << 24;
    r |= (int)(buf[idx + 2]) << 16;
    r |= (int)(buf[idx + 1]) << 8;
    r |= (int)(buf[idx]);
    return r;
}
uint32_t read24 (uint8_t* buf, int idx) {
    uint32_t r = (int)(buf[idx + 2]) << 16;
    r |= (int)(buf[idx + 1]) << 8;
    r |= (int)(buf[idx]);
    return r;
}
uint16_t read16 (uint8_t* buf, int idx) {
    uint16_t r = (int)(buf[idx]);
    r |= (int)(buf[idx + 1]) << 8;
    return r;
}

//-----------------------------------------------------------------------------
void c_FPPDiscovery::ProcessReceivedUdpPacket (AsyncUDPPacket _packet)
{
    DEBUG_START;

    FPPPacket* packet = reinterpret_cast<FPPPacket*>(_packet.data ());
    DEBUG_V ("Received FPP packet");
    DEBUG_V (String("packet->packet_type: ") + String(packet->packet_type));

    switch (packet->packet_type) 
    {
        case 0x04: //Ping Packet
        {
            FPPPingPacket* pingPacket = reinterpret_cast<FPPPingPacket*>(_packet.data ());
            if ((pingPacket->ping_subtype == 0x00) || (pingPacket->ping_subtype == 0x01)) 
            {
                DEBUG_V (String (F ("FPPPing discovery packet")));
                // received a discover ping packet, need to send a ping out
                sendPingPacket ();
            }
            break;
        }

        case 0x01: //Multisync packet
        {
            FPPMultiSyncPacket* msPacket = reinterpret_cast<FPPMultiSyncPacket*>(_packet.data ());
            DEBUG_V (String (F ("msPacket->sync_type: ")) + String(msPacket->sync_type));

            if (msPacket->sync_type == 0x00)
            {
                //FSEQ type, not media
                DEBUG_V (String (F ("Received FPP FSEQ sync packet")));
                ProcessSyncPacket (msPacket->sync_action, msPacket->filename, msPacket->frame_number);
            }
            break;
        }

        case 0x03: //Blank packet
        {
            DEBUG_V (String (F ("FPP Blank packet")));
            ProcessBlankPacket ();
            break;
        }

        default:
        {
            DEBUG_V (String ("UnHandled PDU: packet_type:  ") + String (packet->packet_type));
            break;
        }
    }

    DEBUG_END;
}

//-----------------------------------------------------------------------------
void c_FPPDiscovery::ProcessSyncPacket (uint8_t action, String filename, uint32_t frame)
{
    DEBUG_START;

    if (!hasSDStorage) 
    {
        return;
    }

    DEBUG_V (String("action: ") + String(action));

    switch (action) 
    {
        case 0x00: // Start
        {
            DEBUG_V("Start")
            if (filename != fseqName)
            {
                ProcessSyncPacket (0x03, filename, frame); // need to open the file
            }

            if (fseqName != "")
            {
                isRemoteRunning = true;
                fseqStartMillis = millis () - frameStepTime * frame;
                fseqCurrentFrameId = 99999999;
            }
            break;
        }

        case 0x01: // Stop
        {
            DEBUG_V ("Stop");
            if (fseqName != "")
            {
                fseqFile.close ();
            }
            StopPlaying ();
            break;
        }

        case 0x02: // Sync
        {
            DEBUG_V ("Sync");

            if (!isRemoteRunning || filename != fseqName) 
            {
                ProcessSyncPacket (0x00, filename, frame); // need to start first
            }

            if (isRemoteRunning) 
            {
                int diff = (frame - fseqCurrentFrameId);
                if (diff > 2 || diff < -2) 
                {
                    // reset the start time which will then trigger a new frame time
                    fseqStartMillis = millis () - frameStepTime * frame;
                    // DEBUF_V("Large diff %d\n", diff);
                }
            }
            break;
        }

        case 0x03: // Open
        {
            DEBUG_V (String("Open:: filename: ") + filename);

            if (isRemoteRunning || filename != "")
            {
                ProcessSyncPacket (0x01, filename, frame); //need to stop first
            }
<<<<<<< HEAD

            if (inFileUpload || failedFseqName == filename)
            {
                DEBUG_V ("Uploading or this file failed to previously open");
                break;
            }

            fseqFile = SD.open (String("/") + filename);

            if (fseqFile.size () < 1)
            {
                DEBUG_V (String ("Open:: Could not open: filename: ") + filename);
                failedFseqName = filename;
                fseqFile.close ();
                StopPlaying ();
                break;
            }

            uint8_t buf[48];
            fseqFile.seek (0);
            fseqFile.read (buf, sizeof(buf));
            FSEQHeader* fsqHeader = reinterpret_cast<FSEQHeader*>(buf);
            if (fsqHeader->majorVersion != 2 || fsqHeader->compressionType != 0)
            {
                DEBUG_V ("not a v2 uncompressed sequence");

                String resp;
                BuildFseqResponse (filename, fseqFile, resp); // todo - remove
                DEBUG_V (resp);

                failedFseqName = filename;
                fseqFile.close ();
                StopPlaying ();

                break;
=======
            if (!inFileUpload && failedFseqName != filename) {
                fseqFile = SD.open("/" + filename);
                if (fseqFile.size() > 0) {
                    uint8_t buf[48];
                    fseqFile.read(buf, 48);
                    FSEQHeader * fsqHeader = reinterpret_cast<FSEQHeader*>(buf);
                    if (fsqHeader->majorVersion != 2 || fsqHeader->compressionType != 0) {
                        //not a v2 uncompressed sequence
                        failedFseqName = filename;
                        fseqFile.close();
                    } else {
                        fseqName = filename;
                        fseqCurrentFrame = 0;
                        dataOffset = fsqHeader->dataOffset;
                        channelsPerFrame = fsqHeader->channelCount;
                        frameStepTime = fsqHeader->stepTime;
                        numFrames = fsqHeader->numFrames;
                    }
                } else {
                    failedFseqName = filename;
                    fseqFile.close();
                }
>>>>>>> 7d432329
            }

            DEBUG_V ("Starting file output");

            fseqName                      = filename;
            fseqCurrentFrameId            = 0;
            dataOffset                    = fsqHeader->dataOffset;
            channelsPerFrame              = fsqHeader->channelCount;
            frameStepTime                 = fsqHeader->stepTime;
            TotalNumberOfFramesInSequence = fsqHeader->TotalNumberOfFramesInSequence;

            break;
        }

        default:
        {
            DEBUG_V (String (F ("ERROR: Unknown Action: ")) + String (action));
            break;
        }

    } // switch

    DEBUG_END;
} // ProcessSyncPacket

//-----------------------------------------------------------------------------
void c_FPPDiscovery::ProcessBlankPacket () 
{
    DEBUG_START;
#ifdef foo
    if (!hasSDStorage)
    {
        return;
    }
    memset (outputBuffer, 0x0, outputBufferSize);
#endif // def foo
    DEBUG_END;
} // ProcessBlankPacket

//-----------------------------------------------------------------------------
void c_FPPDiscovery::sendPingPacket ()
{
    // DEBUG_START;
    FPPPingPacket packet;
    memset (packet.raw, 0, sizeof (packet));
    packet.header[0] = 'F';
    packet.header[1] = 'P';
    packet.header[2] = 'P';
    packet.header[3] = 'D';
    packet.packet_type = 0x04;
    packet.data_len = 294;
    packet.ping_version = 0x3;
    packet.ping_subtype = 0x0; // 1 is to "discover" others, we don't need that
    packet.ping_hardware = FPP_TYPE_ID;

    const char* version = VERSION.c_str ();
    uint16_t v = (uint16_t)atoi (version);
    packet.versionMajor = (v >> 8) + ((v & 0xFF) << 8);
    v = (uint16_t)atoi (&version[2]);
    packet.versionMinor = (v >> 8) + ((v & 0xFF) << 8);

    packet.operatingMode = (hasSDStorage) ? 0x08 : 0x01; // Support remote mode : Bridge Mode

    uint32_t ip = static_cast<uint32_t>(WiFi.localIP ());
    memcpy (packet.ipAddress, &ip, 4);
    strcpy (packet.hostName, GET_HOST_NAME);
    strcpy (packet.version, version);
    strcpy (packet.hardwareType, FPP_VARIANT_NAME);
    packet.ranges[0] = 0;

    udp.broadcastTo (packet.raw, sizeof (packet), FPP_DISCOVERY_PORT);

    // DEBUG_END;
} // sendPingPacket

#ifdef PRINT_DEBUG
//-----------------------------------------------------------------------------
static void printReq (AsyncWebServerRequest* request, bool post)
{
    int params = request->params ();
    for (int i = 0; i < params; i++) 
    {
        AsyncWebParameter* p = request->getParam (i);
        if (p->isFile ()) 
        { //p->isPost() is also true
            LOG_PORT.printf ("FILE[%s]: %s, size: %u\n", p->name ().c_str (), p->value ().c_str (), p->size ());
        }
        else if (p->isPost ()) 
        {
            LOG_PORT.printf ("POST[%s]: %s\n", p->name ().c_str (), p->value ().c_str ());
        }
        else 
        {
            LOG_PORT.printf ("GET[%s]: %s\n", p->name ().c_str (), p->value ().c_str ());
        }
    }
} // printReq
#else
#define printReq
#endif // !def PRINT_DEBUG

//-----------------------------------------------------------------------------
void c_FPPDiscovery::BuildFseqResponse (String fname, File fseq, String & resp)
{
    DEBUG_START;

    DynamicJsonDocument JsonDoc (16*1024);
    JsonObject JsonData = JsonDoc.to<JsonObject> ();

    uint8_t buf[48];
<<<<<<< HEAD
    fseq.seek (0);
    fseq.read (buf, sizeof(buf));

    FSEQHeader * fsqHeader = reinterpret_cast<FSEQHeader *>(buf);

    JsonData["Name"]      = fname;
    JsonData["Version"]   = String (fsqHeader->majorVersion) + "." + String (fsqHeader->minorVersion);
    JsonData["ID"]        = int64String (fsqHeader->id);
    JsonData["StepTime"]  = String (fsqHeader->stepTime);
    JsonData["NumFrames"] = String (fsqHeader->TotalNumberOfFramesInSequence);
=======
    
    fseq.seek(0);
    int i = fseq.read(buf, 48);
    
    FSEQHeader * fsqHeader = reinterpret_cast<FSEQHeader*>(buf);
>>>>>>> 7d432329

    resp = "{\"Name\": \"" + fname + "\", \"Version\": \"";
    resp += String (fsqHeader->majorVersion);
    resp += ".";
    resp += String (fsqHeader->minorVersion);
    resp += "\", \"ID\": \"" + int64String (fsqHeader->id) + "\"";
    resp += ", \"StepTime\": ";
    resp += String (fsqHeader->stepTime);
    resp += ", \"NumFrames\": ";
    resp += String (fsqHeader->TotalNumberOfFramesInSequence);

    uint32_t maxChannel = fsqHeader->channelCount;
    String ranges = "";
    JsonArray  JsonDataRanges = JsonData.createNestedArray ("Ranges");

    if (fsqHeader->numSparseRanges)
    {
        maxChannel = 0;
        uint8_t* buf2 = (uint8_t*)malloc (6 * fsqHeader->numSparseRanges);
        fseq.seek (fsqHeader->numCompressedBlocks * 8 + 32);
        fseq.read (buf2, 6 * fsqHeader->numSparseRanges);
        for (int x = 0; x < fsqHeader->numSparseRanges; x++)
        {
            uint32_t st = read24 (buf2, x * 6);
            uint16_t len = read24 (buf2, x * 6 + 3);
            if (ranges != "")
            {
                ranges += ", ";
            }

            JsonObject JsonRange = JsonDataRanges.createNestedObject ();
            if (true == JsonRange.isNull ())
            {
                DEBUG_V ("Out of Doc Memory");
            }
            JsonRange["Start"]  = String (st);
            JsonRange["Length"] = String (len);

            ranges += "{\"Start\": " + String (st) + ", \"Length\": " + String (len) + "}";
            if ((st + len - 1) > maxChannel)
            {
                maxChannel = st + len - 1;
            }
        }
        free (buf2);
    }

    JsonData["MaxChannel"]   = String (maxChannel);
    JsonData["ChannelCount"] = String (fsqHeader->channelCount);

    resp += ", \"MaxChannel\": ";
    resp += String (maxChannel);
    resp += ", \"ChannelCount\": ";
    resp += String (fsqHeader->channelCount);


    int compressionType = fsqHeader->compressionType;

    JsonArray  JsonDataHeaders = JsonData.createNestedArray ("variableHeaders");

    uint32_t pos = read16 (buf, 8);
    uint32_t dataPos = read16 (buf, 4);
    String headers = "";
<<<<<<< HEAD
    while (pos < dataPos) 
    {
        fseq.seek (pos);
        fseq.read (buf, 4);
        buf[4] = 0;
        int l = read16 (buf, 0);

        if ((buf[2] == 'm' && buf[3] == 'f') ||
            (buf[2] == 's' && buf[3] == 'p'))
        {
            if (headers != "")
            {
=======

    while (pos < dataPos) {
        fseq.seek(pos);
        fseq.read(buf, 4);
        buf[4] = 0;
        int l = read16(buf, 0);

        if ((buf[2] == 'm' && buf[3] == 'f')
            || (buf[2] == 's' && buf[3] == 'p')) {
            if (headers != "") {
>>>>>>> 7d432329
                headers += ", ";
            }

            String h = (const char*)(&buf[2]);
            headers += "\"" + h + "\": \"";
            char* buf2 = (char*)malloc (l);
            fseq.read ((uint8_t*)buf2, l - 4);
            headers += buf2;

            JsonObject JsonDataHeader = JsonDataHeaders.createNestedObject ();
            JsonDataHeader[h] = String (buf2);

            free (buf2);
            headers += "\"";
        }
        pos += l + 4;
<<<<<<< HEAD
    }

    if (0 == JsonDataHeaders.size ())
    {
        JsonData.remove ("variableHeaders");
=======
>>>>>>> 7d432329
    }
    if (headers != "")
    {
        resp += ", \"variableHeaders\": {";
        resp += headers;
        resp += "}";
    }

    if (0 == JsonDataRanges.size ())
    {
        JsonData.remove ("Ranges");
    }
    if (ranges != "")
    {
        resp += ", \"Ranges\": [" + ranges + "]";
    }

    JsonData["CompressionType"] = compressionType;

    resp += ", \"CompressionType\": ";
    resp += compressionType;
    resp += "}";

<<<<<<< HEAD
    String temp;
    serializeJson (JsonData, temp);
    DEBUG_V (temp);

    DEBUG_END;

} // BuildFseqResponse

//-----------------------------------------------------------------------------
void c_FPPDiscovery::ProcessGET (AsyncWebServerRequest* request)
{
    DEBUG_START;
    printReq(request, false);

    do // once
    {
        if (!request->hasParam ("path"))
        {
            request->send (404);
            break;
        }
        
        String path = request->getParam ("path")->value ();
        if (path.startsWith ("/api/sequence/") && hasSDStorage)
        {
            String seq = path.substring (14);
            if (seq.endsWith ("/meta"))
            {
                seq = seq.substring (0, seq.length () - 5);
                ProcessSyncPacket (0x1, "", 0); //must stop
                if (SD.exists (seq))
                {
                    File file = SD.open (seq);
                    if (file.size () > 0)
                    {
                        // found the file.... return metadata as json
                        String resp = "";
                        BuildFseqResponse (seq, file, resp);
                        file.close ();
                        request->send (200, "application/json", resp);
                        break;
                    }
                }
            }
        }
        request->send (404);

    } while (false); // do once

    DEBUG_END;

} // ProcessGET
  
//-----------------------------------------------------------------------------
void c_FPPDiscovery::ProcessPOST (AsyncWebServerRequest* request)
{
    DEBUG_START;
    printReq(request, true);

    do // once
    {
        String path = request->getParam ("path")->value ();
        // DEBUG_V (String(F("path: ")) + path);

        if (path != "uploadFile")
        {
            request->send (404);
            break;
=======
void c_FPPDiscovery::ProcessGET(AsyncWebServerRequest* request) {
    //LOG_PORT.println("In process get");
    //printReq(request, false);
    
    if (request->hasParam("path")) {
        String path = request->getParam("path")->value();
        if (path.startsWith("/api/sequence/") && hasSDStorage) {
            String seq = path.substring(14);
            if (seq.endsWith("/meta")) {
                seq = seq.substring(0, seq.length() - 5);
                ProcessSyncPacket(0x1, "", 0); //must stop
                if (SD.exists("/" + seq)) {
                    File file = SD.open("/" + seq);
                    if (file.size() > 0) {
                        // found the file.... return metadata as json
                        String resp = printFSEQJSON(seq, file);
                        file.close();
                        request->send(200, "application/json", resp);
                        return;
                    } else {
                        LOG_PORT.printf("File doesn't exist: %s\n", seq.c_str());
                    }
                }
            }
        }
    }
    request->send(404);
}
void c_FPPDiscovery::ProcessPOST(AsyncWebServerRequest* request) {
    //printReq(request, true);
    String path = request->getParam("path")->value();
    if (path == "uploadFile") {
        String filename = request->getParam("filename")->value();
        if (SD.exists("/" + filename)) {
            File file = SD.open("/" + filename);
            String resp = printFSEQJSON(filename, file);
            file.close();
            request->send(200, "application/json", resp);
            return;
        } else {
            LOG_PORT.printf("File doesn't exist: %s\n", filename.c_str());
>>>>>>> 7d432329
        }
        
        String filename = request->getParam ("filename")->value ();
        DEBUG_V (String(F("filename: ")) + filename);

        if (!SD.exists (filename))
        {
            LOG_PORT.println (String (F ("c_FPPDiscovery::ProcessPOST: File Does Not Exist - filename: ")) + filename);
            request->send (404);
            break;
        }

        File file = SD.open (filename);
        String resp = "";
        BuildFseqResponse (filename, file, resp);
        file.close ();
        request->send (200, F ("application/json"), resp);

    } while (false);

    DEBUG_END;
}

//-----------------------------------------------------------------------------
void c_FPPDiscovery::ProcessFile (AsyncWebServerRequest* request, String filename, size_t index, uint8_t* data, size_t len, bool final)
{
    // DEBUG_START;
    //LOG_PORT.printf("In ProcessFile: %s    idx: %d    len: %d    final: %d\n",filename.c_str(), index, len, final? 1 : 0);
    //printReq(request, false);
    request->send (404);
    // DEBUG_END;

} // ProcessFile

// the blocks come in very small (~500 bytes) we'll accumulate in a buffer
// so the writes out to SD can be more in line with what the SD file system can handle
#define BUFFER_LEN 8192

//-----------------------------------------------------------------------------
void c_FPPDiscovery::ProcessBody (AsyncWebServerRequest* request, uint8_t* data, size_t len, size_t index, size_t total)
{
    DEBUG_START;

    if (!index)
    {
        //LOG_PORT.printf("In process Body:    idx: %d    len: %d    total: %d\n", index, len, total);
        printReq (request, false);

        String path = request->getParam ("path")->value ();
        if (path == "uploadFile")
        {
            ProcessSyncPacket (0x1, "", 0); //must stop

            inFileUpload = true;
<<<<<<< HEAD

            String filename = request->getParam ("filename")->value ();
            SD.remove (filename);
            fseqFile = SD.open (filename, SD_OPEN_WRITEFLAGS);
=======
            
            SD.remove(filename);
            fseqFile = SD.open("/" + filename, SD_OPEN_WRITEFLAGS);
>>>>>>> 7d432329
            bufCurPos = 0;
            if (buffer == nullptr)
            {
                buffer = (uint8_t*)malloc (BUFFER_LEN);
            }
        }
    }

    if (inFileUpload)
    {
        if (buffer && ((bufCurPos + len) > BUFFER_LEN))
        {
            int i = fseqFile.write (buffer, bufCurPos);
            // LOG_PORT.printf("Write1: %u/%u    Pos: %d   Resp: %d\n", index, total, bufCurPos,  i);
            bufCurPos = 0;
        }

        if ((buffer == nullptr) || (len >= BUFFER_LEN))
        {
            int i = fseqFile.write (data, len);
            // LOG_PORT.printf("Write2: %u/%u    Resp: %d\n", index, total, i);
        }
        else
        {
            memcpy (&buffer[bufCurPos], data, len);
            bufCurPos += len;
        }
    }

    if (index + len == total) 
    {
        if (bufCurPos) 
        {
            int i = fseqFile.write (buffer, bufCurPos);
            //LOG_PORT.printf("Write3: %u/%u   Pos: %d   Resp: %d\n", index, total, bufCurPos, i);
        }

        fseqFile.close ();
        inFileUpload = false;
        free (buffer);
        buffer = nullptr;
    }

    DEBUG_END;
}

void c_FPPDiscovery::GetSysInfoJSON (JsonObject & jsonResponse)
{
    // DEBUG_START;

    jsonResponse[F ("HostName")]        = GET_HOST_NAME;
    jsonResponse[F ("HostDescription")] = config.id;
    jsonResponse[F ("Platform")]        = "ESPixelStick";
    jsonResponse[F ("Variant")]         = FPP_VARIANT_NAME;
    jsonResponse[F ("Mode")]            = (true == hasSDStorage) ? "remote" : "bridge";
    jsonResponse[F ("Version")]         = VERSION;

    const char* version = VERSION.c_str ();
    uint16_t v = (uint16_t)atoi (version);

    jsonResponse[F ("majorVersion")] = (uint16_t)atoi (version);
    jsonResponse[F ("minorVersion")] = (uint16_t)atoi (&version[2]);
    jsonResponse[F ("typeId")]       = FPP_TYPE_ID;

    JsonObject jsonResponseUtilization = jsonResponse.createNestedObject (F("Utilization"));
    jsonResponseUtilization["MemoryFree"] = ESP.getFreeHeap ();
    jsonResponseUtilization["Uptime"]     = millis ();

    jsonResponse[F ("rssi")] = WiFi.RSSI ();
    JsonArray jsonResponseIpAddresses = jsonResponse.createNestedArray (F ("IPS"));
    jsonResponseIpAddresses.add(WiFi.localIP ().toString ());

    // DEBUG_END;

} // GetSysInfoJSON

void c_FPPDiscovery::ProcessFPPJson (AsyncWebServerRequest* request)
{
    // DEBUG_START;
    printReq(request, false);

    do // once
    {
        if (!request->hasParam ("command"))
        {
            request->send (404);
            DEBUG_V (String ("Missing Param: 'command' "));

            break;
        }

        DynamicJsonDocument JsonDoc (2048);
        JsonObject JsonData = JsonDoc.to<JsonObject> ();

        String command = request->getParam ("command")->value ();
        // DEBUG_V (String ("command: ") + command);

        if (command == "getFPPstatus")
        {
            String adv = "false";
            if (request->hasParam ("advancedView"))
            {
                adv = request->getParam ("advancedView")->value ();
            }

            JsonObject JsonDataMqtt = JsonData.createNestedObject(F("MQTT"));

            JsonDataMqtt[F ("configured")] = false;
            JsonDataMqtt[F ("connected")]  = false;

            JsonObject JsonDataCurrentPlaylist = JsonData.createNestedObject (F ("current_playlist"));

            JsonDataCurrentPlaylist[F ("count")]       = "0";
            JsonDataCurrentPlaylist[F ("description")] = "";
            JsonDataCurrentPlaylist[F ("index")]       = "0";
            JsonDataCurrentPlaylist[F ("playlist")]    = "";
            JsonDataCurrentPlaylist[F ("type")]        = "";

            JsonData["volume"]         = 70;
            JsonData["media_filename"] = "";
            JsonData["fppd"]           = "running";
            JsonData["current_song"]   = "";

            int mseconds      = fseqCurrentFrameId * frameStepTime;
            int msecondsTotal = frameStepTime * TotalNumberOfFramesInSequence;

            int secs    = mseconds / 1000;
            int secsTot = msecondsTotal / 1000;

            JsonData[F ("current_sequence")] = fseqName;
            JsonData[F ("playlist")] = fseqName;
            JsonData[F ("seconds_elapsed")] = String (secs);
            JsonData[F ("seconds_played")] = String (secs);
            JsonData[F ("seconds_remaining")] = String (secsTot - secs);
            JsonData[F ("sequence_filename")] = fseqName;

            if (false == isRemoteRunning)
            {
                JsonData[F ("status")] = 0;
                JsonData[F ("status_name")] = F ("idle");
            }
            else
            {
                JsonData[F ("status")] = 1;
                JsonData[F ("status_name")] = F ("playing");
            }

            int mins = secs / 60;
            secs = secs % 60;

            secsTot    = secsTot - secs;
            int minRem = secsTot / 60;
            secsTot    = secsTot % 60;

            char buf[8];
            sprintf (buf, "%02d:%02d", mins, secs);
            JsonData[F ("time_elapsed")] = buf;

            sprintf (buf, "%02d:%02d", minRem, secsTot);
            JsonData[F ("time_remaining")] = buf;

            if (hasSDStorage)
            {
                JsonData[F("mode")] = 8;
                JsonData[F("mode_name")] = F ("remote");
            }
            else
            {
                JsonData["mode"] = 1;
                JsonData["mode_name"] = F("bridge");
            }

            if (adv == "true")
            {
                JsonObject JsonDataAdvancedView = JsonData.createNestedObject (F ("advancedView"));
                GetSysInfoJSON (JsonDataAdvancedView);
            }

            String Response;
            serializeJson (JsonDoc, Response);
            // DEBUG_V (String ("JsonDoc: ") + Response);
            request->send (200, F("application/json"), Response);

            break;
        }

        if (command == "getSysInfo")
        {
            GetSysInfoJSON (JsonData);

            String resp = "";
            serializeJson (JsonData, resp);
            // DEBUG_V (String ("JsonDoc: ") + resp);
            request->send (200, F("application/json"), resp);

            break;
        }

        if (command == "getHostNameInfo")
        {
            JsonData[F("HostName")] = GET_HOST_NAME;
            JsonData[F("HostDescription")] = config.id;

            String resp;
            serializeJson (JsonData, resp);
            // DEBUG_V (String ("resp: ") + resp);
            request->send (200, F("application/json"), resp);

            break;
        }

        DEBUG_V (String ("Unknown command: ") + command);
        request->send (404);

    } while (false);

    // DEBUG_END;

} // ProcessFPPJson

void c_FPPDiscovery::StopPlaying ()
{
    DEBUG_START;

    isRemoteRunning = false;

    fseqName = "";
    fseqCurrentFrameId = 0;
    frameStepTime = 0;
    TotalNumberOfFramesInSequence = 0;
    dataOffset = 0;
    channelsPerFrame = 0;

    DEBUG_END;

} // StopPlaying


c_FPPDiscovery FPPDiscovery;<|MERGE_RESOLUTION|>--- conflicted
+++ resolved
@@ -24,25 +24,16 @@
 extern const String VERSION;
 
 #ifdef ARDUINO_ARCH_ESP32
-<<<<<<< HEAD
 #   define SD_CARD_DATA_PIN     5
-#   define SD_OPEN_WRITEFLAGS   "rw"
+#   define SD_OPEN_WRITEFLAGS   "w"
 #   define FPP_TYPE_ID          0xC3
 #   define FPP_VARIANT_NAME     "ESPixelStick-ESP32"
 #   define GET_HOST_NAME        WiFi.getHostname()
-
 #   define SD_CARD_MISO_PIN    19
 #   define SD_CARD_MOSI_PIN    23 
 #   define SD_CARD_CLK_PIN     18
 #   define SD_CARD_CS_PIN      4
 
-=======
-#define SD_CARD_PIN 5
-#define SD_OPEN_WRITEFLAGS   "w"
-#define FPP_TYPE_ID 0xC3
-#define FPP_VARIANT_NAME "ESPixelStick-ESP32"
-#define GET_HOST_NAME WiFi.getHostname()
->>>>>>> 7d432329
 #else
 #   define SD_CARD_DATA_PIN     D8
 #   define SD_CARD_CS_PIN       SD_CARD_DATA_PIN
@@ -127,30 +118,9 @@
     // DEBUG_END;
 }
 
-
-
 //-----------------------------------------------------------------------------
 void c_FPPDiscovery::begin ()
 {
-<<<<<<< HEAD
-=======
-    /*
-    #define TFT_MISO            22
-    #define TFT_MOSI            19
-    #define TFT_SCLK            21
-    #define TFT_CS              SD_CARD_PIN
-    SPI.begin(TFT_SCLK, TFT_MISO, TFT_MOSI, TFT_CS);
-    */
-
-    outputBuffer = BufferStart;
-    outputBufferSize = BufferSize;
-    isRemoteRunning = false;
-    fseqName = "";
-    
-    inFileUpload = false;
-    hasSDStorage = false;
-    
->>>>>>> 7d432329
     // DEBUG_START;
 
     do // once
@@ -494,7 +464,6 @@
             {
                 ProcessSyncPacket (0x01, filename, frame); //need to stop first
             }
-<<<<<<< HEAD
 
             if (inFileUpload || failedFseqName == filename)
             {
@@ -530,30 +499,6 @@
                 StopPlaying ();
 
                 break;
-=======
-            if (!inFileUpload && failedFseqName != filename) {
-                fseqFile = SD.open("/" + filename);
-                if (fseqFile.size() > 0) {
-                    uint8_t buf[48];
-                    fseqFile.read(buf, 48);
-                    FSEQHeader * fsqHeader = reinterpret_cast<FSEQHeader*>(buf);
-                    if (fsqHeader->majorVersion != 2 || fsqHeader->compressionType != 0) {
-                        //not a v2 uncompressed sequence
-                        failedFseqName = filename;
-                        fseqFile.close();
-                    } else {
-                        fseqName = filename;
-                        fseqCurrentFrame = 0;
-                        dataOffset = fsqHeader->dataOffset;
-                        channelsPerFrame = fsqHeader->channelCount;
-                        frameStepTime = fsqHeader->stepTime;
-                        numFrames = fsqHeader->numFrames;
-                    }
-                } else {
-                    failedFseqName = filename;
-                    fseqFile.close();
-                }
->>>>>>> 7d432329
             }
 
             DEBUG_V ("Starting file output");
@@ -664,7 +609,6 @@
     JsonObject JsonData = JsonDoc.to<JsonObject> ();
 
     uint8_t buf[48];
-<<<<<<< HEAD
     fseq.seek (0);
     fseq.read (buf, sizeof(buf));
 
@@ -675,13 +619,6 @@
     JsonData["ID"]        = int64String (fsqHeader->id);
     JsonData["StepTime"]  = String (fsqHeader->stepTime);
     JsonData["NumFrames"] = String (fsqHeader->TotalNumberOfFramesInSequence);
-=======
-    
-    fseq.seek(0);
-    int i = fseq.read(buf, 48);
-    
-    FSEQHeader * fsqHeader = reinterpret_cast<FSEQHeader*>(buf);
->>>>>>> 7d432329
 
     resp = "{\"Name\": \"" + fname + "\", \"Version\": \"";
     resp += String (fsqHeader->majorVersion);
@@ -737,7 +674,6 @@
     resp += ", \"ChannelCount\": ";
     resp += String (fsqHeader->channelCount);
 
-
     int compressionType = fsqHeader->compressionType;
 
     JsonArray  JsonDataHeaders = JsonData.createNestedArray ("variableHeaders");
@@ -745,7 +681,6 @@
     uint32_t pos = read16 (buf, 8);
     uint32_t dataPos = read16 (buf, 4);
     String headers = "";
-<<<<<<< HEAD
     while (pos < dataPos) 
     {
         fseq.seek (pos);
@@ -758,18 +693,6 @@
         {
             if (headers != "")
             {
-=======
-
-    while (pos < dataPos) {
-        fseq.seek(pos);
-        fseq.read(buf, 4);
-        buf[4] = 0;
-        int l = read16(buf, 0);
-
-        if ((buf[2] == 'm' && buf[3] == 'f')
-            || (buf[2] == 's' && buf[3] == 'p')) {
-            if (headers != "") {
->>>>>>> 7d432329
                 headers += ", ";
             }
 
@@ -786,14 +709,11 @@
             headers += "\"";
         }
         pos += l + 4;
-<<<<<<< HEAD
     }
 
     if (0 == JsonDataHeaders.size ())
     {
         JsonData.remove ("variableHeaders");
-=======
->>>>>>> 7d432329
     }
     if (headers != "")
     {
@@ -817,7 +737,6 @@
     resp += compressionType;
     resp += "}";
 
-<<<<<<< HEAD
     String temp;
     serializeJson (JsonData, temp);
     DEBUG_V (temp);
@@ -860,75 +779,36 @@
                         request->send (200, "application/json", resp);
                         break;
                     }
-                }
-            }
-        }
-        request->send (404);
-
-    } while (false); // do once
-
-    DEBUG_END;
-
-} // ProcessGET
-  
-//-----------------------------------------------------------------------------
-void c_FPPDiscovery::ProcessPOST (AsyncWebServerRequest* request)
-{
-    DEBUG_START;
-    printReq(request, true);
-
-    do // once
-    {
-        String path = request->getParam ("path")->value ();
-        // DEBUG_V (String(F("path: ")) + path);
-
-        if (path != "uploadFile")
-        {
-            request->send (404);
-            break;
-=======
-void c_FPPDiscovery::ProcessGET(AsyncWebServerRequest* request) {
-    //LOG_PORT.println("In process get");
-    //printReq(request, false);
-    
-    if (request->hasParam("path")) {
-        String path = request->getParam("path")->value();
-        if (path.startsWith("/api/sequence/") && hasSDStorage) {
-            String seq = path.substring(14);
-            if (seq.endsWith("/meta")) {
-                seq = seq.substring(0, seq.length() - 5);
-                ProcessSyncPacket(0x1, "", 0); //must stop
-                if (SD.exists("/" + seq)) {
-                    File file = SD.open("/" + seq);
-                    if (file.size() > 0) {
-                        // found the file.... return metadata as json
-                        String resp = printFSEQJSON(seq, file);
-                        file.close();
-                        request->send(200, "application/json", resp);
-                        return;
-                    } else {
+					else 
+					{
                         LOG_PORT.printf("File doesn't exist: %s\n", seq.c_str());
                     }
                 }
             }
         }
-    }
-    request->send(404);
-}
-void c_FPPDiscovery::ProcessPOST(AsyncWebServerRequest* request) {
-    //printReq(request, true);
-    String path = request->getParam("path")->value();
-    if (path == "uploadFile") {
-        String filename = request->getParam("filename")->value();
-        if (SD.exists("/" + filename)) {
-            File file = SD.open("/" + filename);
-            String resp = printFSEQJSON(filename, file);
-            file.close();
-            request->send(200, "application/json", resp);
-            return;
-        } else {
-            LOG_PORT.printf("File doesn't exist: %s\n", filename.c_str());
->>>>>>> 7d432329
+        request->send (404);
+
+    } while (false); // do once
+
+    DEBUG_END;
+
+} // ProcessGET
+  
+//-----------------------------------------------------------------------------
+void c_FPPDiscovery::ProcessPOST (AsyncWebServerRequest* request)
+{
+    DEBUG_START;
+    printReq(request, true);
+
+    do // once
+    {
+        String path = request->getParam ("path")->value ();
+        // DEBUG_V (String(F("path: ")) + path);
+
+        if (path != "uploadFile")
+        {
+            request->send (404);
+            break;
         }
         
         String filename = request->getParam ("filename")->value ();
@@ -983,16 +863,10 @@
             ProcessSyncPacket (0x1, "", 0); //must stop
 
             inFileUpload = true;
-<<<<<<< HEAD
 
             String filename = request->getParam ("filename")->value ();
             SD.remove (filename);
             fseqFile = SD.open (filename, SD_OPEN_WRITEFLAGS);
-=======
-            
-            SD.remove(filename);
-            fseqFile = SD.open("/" + filename, SD_OPEN_WRITEFLAGS);
->>>>>>> 7d432329
             bufCurPos = 0;
             if (buffer == nullptr)
             {
